// This file is part of BenchExec, a framework for reliable benchmarking:
// https://github.com/sosy-lab/benchexec
//
// SPDX-FileCopyrightText: 2019-2020 Dirk Beyer <https://www.sosy-lab.org>
//
// SPDX-License-Identifier: Apache-2.0

import React from "react";

const emptyStateValue = "##########";

const prepareTableData = ({ head, tools, rows, stats, props, initial }) => {
  return {
    tableHeader: head,
    taskIdNames: head.task_id_names,
    tools: tools.map((tool, idx) => ({
      ...tool,
      toolIdx: idx,
      columns: tool.columns.map((column, idx) => ({
        ...column,
        colIdx: idx,
      })),
      scoreBased: rows.some((row) => row.results[idx].score !== undefined),
    })),
    columns: tools.map((tool) => tool.columns.map((column) => column.title)),
    table: rows,
    stats: stats,
    properties: props,
    initial: initial,
  };
};

const isNumericColumn = (column) =>
  column.type === "count" || column.type === "measure";

const isNil = (data) => data === undefined || data === null;

const getRawOrDefault = (value, def) =>
  isNil(value) || isNil(value.raw) ? def : value.raw;

const numericSortMethod = (a, b) => {
  const aValue = getRawOrDefault(a, +Infinity);
  const bValue = getRawOrDefault(b, +Infinity);
  return aValue - bValue;
};

const textSortMethod = (a, b) => {
  const aValue = getRawOrDefault(a, "").toLowerCase();
  const bValue = getRawOrDefault(b, "").toLowerCase();
  if (aValue === "") {
    return 1;
  }
  if (bValue === "") {
    return -1;
  }
  return aValue > bValue ? 1 : aValue < bValue ? -1 : 0;
};

const isOkStatus = (status) => {
  return status === 0 || status === 200;
};

const omit = (keys, data) => {
  const newKeys = Object.keys(data).filter((key) => !keys.includes(key));
  return newKeys.reduce((acc, key) => {
    acc[key] = data[key];
    return acc;
  }, {});
};

const without = (value, array) => {
  const out = [];
  for (const item of array) {
    if (item !== value) {
      out.push(item);
    }
  }
  return out;
};

// Best-effort attempt for calculating a meaningful column width
const determineColumnWidth = (column, min_width, max_width) => {
  let width = column.max_width; // number of chars in column
  if (min_width) {
    width = Math.max(width, min_width);
  }
  if (max_width) {
    width = Math.min(width, max_width);
  }
  if (!width) {
    width = 10;
  }

  return width * 8 + 20;
};

const path = (pathArr, data) => {
  let last = data;
  for (const p of pathArr) {
    last = last[p];
    if (isNil(last)) {
      return undefined;
    }
  }
  return last;
};

const pathOr = (pathArr, fallback, data) => {
  const pathRes = path(pathArr, data);

  return pathRes === undefined ? fallback : pathRes;
};

const formatColumnTitle = (column) =>
  column.unit ? (
    <>
      {column.display_title}
      <br />
      {`(${column.unit})`}
    </>
  ) : (
    column.display_title
  );

const getRunSetName = ({ tool, date, niceName }) => {
  return `${tool} ${date} ${niceName}`;
};

// Extended color list copied from
// https://github.com/uber/react-vis/blob/712ea622cf12f17bcc38bd6143fe6d22d530cbce/src/theme.js#L29-L51
// as advised in https://github.com/uber/react-vis/issues/872#issuecomment-404915958
const EXTENDED_DISCRETE_COLOR_RANGE = [
  "#19CDD7",
  "#DDB27C",
  "#88572C",
  "#FF991F",
  "#F15C17",
  "#223F9A",
  "#DA70BF",
  "#125C77",
  "#4DC19C",
  "#776E57",
  "#12939A",
  "#17B8BE",
  "#F6D18A",
  "#B7885E",
  "#FFCB99",
  "#F89570",
  "#829AE3",
  "#E79FD5",
  "#1E96BE",
  "#89DAC1",
  "#B3AD9E",
];

/**
 *
 * @param {String} [str]
 */
const getHashSearch = (str) => {
  const urlParts = (str || decodeURI(document.location.href)).split("?");
  const search = urlParts.length > 1 ? urlParts[1] : undefined;
  if (search === undefined || search.length === 0) {
    return {};
  }
  const keyValuePairs = search.split("&").map((i) => i.split("="));

  const out = {};
  for (const [key, value] of keyValuePairs) {
    out[key] = value;
  }
  return out;
};

/**
 *
 * @param {Object} params Object containing the params to be encoded as query params
 * @param {Boolean} [returnString] if true, only returns the url without setting it
 */
const setHashSearch = (
  params = {},
  options = {
    returnString: false,
    baseUrl: null,
    keepOthers: false,
    paramName: null,
    history: null,
  },
) => {
  let additionalParams = {};
  let transformedParams = params;
  if (options.keepOthers) {
    additionalParams = getHashSearch();
    const removedItems = Object.entries(params).filter(
      ([_, value]) => value === undefined || value === null,
    );
    removedItems.forEach(([key]) => {
      delete additionalParams[key];
      delete transformedParams[key];
    });
  }
  const mergedParams = { ...additionalParams, ...params };
  const optionTemplate = { returnString: false, baseUrl: null };
  const { returnString, baseUrl, history } = { ...optionTemplate, ...options };
  const url = (baseUrl || document.location.href).split("?")[0];
  const pairs = Object.keys(mergedParams).map(
    (key) => `${key}=${mergedParams[key]}`,
  );
  const searchString = `?${pairs.join("&")}`;
  const hrefString = encodeURI(`${url}${searchString}`);
  if (returnString) {
    return hrefString;
  }
  if (history) {
    console.log({ searchString });
    history.push(searchString);
    return;
  }
  document.location.href = hrefString;
};

const makeUrlFilterDeserializer = (statusValues, categoryValues) => {
  const deserializer = makeFilterDeserializer({ categoryValues, statusValues });
  return (str) => {
    const params = getHashSearch(str);
    if (params.filter) {
      return deserializer(params.filter);
    }
    return null;
  };
};

const makeSerializedFilterValue = (filter) => {
  const parts = [];
  for (const [key, values] of Object.entries(filter)) {
    parts.push(`${key}(${values.map(escape).join(",")})`);
  }
  return parts.join(",");
};
const createDistinctValueFilters = (selected, nominal, trim = false) => {
  const filter = {};
  // we want to minimize the needed space to encode the filter
  // if we have more than half of all values selected, we encode all not selected
  // values in "notIn", otherwise we encode all selected values in "in"
  if (selected.length > Math.floor(nominal.length / 2.0)) {
    const exclusions = [];
    for (const status of nominal) {
      if (!selected.includes(status)) {
        exclusions.push(trim ? status.trim() : status);
      }
    }
    filter.notIn = exclusions;
  } else {
    filter.in = selected.map((val) => (trim ? val.trim() : val));
  }
  return makeSerializedFilterValue(filter);
};

function makeStatusColumnFilter(
  filters,
  allStatusValues,
  tool,
  columnId,
  allCategoryValues,
) {
  const statusColumnFilter = [];
  const { statusValues, categoryValues } = filters;
  const toolStatusValues = allStatusValues[tool][columnId];
  const toolCategoryValues = allCategoryValues[tool][columnId];

  const hasStatusFilter = !!statusValues;
  const hasStatusUnchecked =
    hasStatusFilter && statusValues.length !== toolStatusValues.length;

  const hasCategoryFilter = !!categoryValues;
  const hasCategoryUnchecked =
    hasCategoryFilter && categoryValues.length !== toolCategoryValues.length;

  if (hasStatusFilter) {
    if (hasStatusUnchecked) {
      const encodedFilter = createDistinctValueFilters(
        statusValues,
        toolStatusValues,
      );
      statusColumnFilter.push(`status(${encodedFilter})`);
    }
    if (!hasCategoryFilter) {
      statusColumnFilter.push("category(empty())");
    }
  }
  if (hasCategoryFilter) {
    if (!hasStatusFilter) {
      statusColumnFilter.push("status(empty())");
    }
    if (hasCategoryUnchecked) {
      const encodedFilter = createDistinctValueFilters(
        categoryValues,
        toolCategoryValues,
        true,
      );
      statusColumnFilter.push(`category(${encodedFilter})`);
    }
  }
  return statusColumnFilter.join(",");
}

const makeFilterSerializer = ({
  statusValues: allStatusValues,
  categoryValues: allCategoryValues,
}) => (filter) => {
  const groupedFilters = {};
  for (const { id, value, values } of filter) {
    if (id === "id") {
      if (values && values.length > 0) {
        groupedFilters.ids = { values: values.map((val) => (val ? val : "")) };
      }
      continue;
    }
    const [tool, name, column] = id.split("_");
    const toolBucket = groupedFilters[tool] || {};
    const columnBucket = toolBucket[column] || { name: escape(name) };

    if (allStatusValues[tool][column] || allCategoryValues[tool][column]) {
      // we are processing a status column with checkboxes
      if (value.endsWith(" ")) {
        // category value
        const selectedCategoryValues = columnBucket.categoryValues || [];
        selectedCategoryValues.push(value);
        columnBucket.categoryValues = selectedCategoryValues;
      } else {
        // status value
        const selectedStatusValues = columnBucket.statusValues || [];
        selectedStatusValues.push(value);
        columnBucket.statusValues = selectedStatusValues;
      }
    } else {
      columnBucket.value = value;
    }
    toolBucket[column] = columnBucket;
    groupedFilters[tool] = toolBucket;
  }
  // serialization part
  // we want to transform our filters into the following format:
  // [<idFilter>,]<runsetFilter>+
  // with
  // <idFilter> := id(values(<value>+))
  // <runsetFilter> := <runsetId>(<columnFilter>+)[,]
  // <columnFilter> := <columnId>*<name>*(<filter>)[,]
  // <filter> := <valueFilter>|<statusColumnFilter>
  // <valueFilter> := value(<value>)
  // <statusColumnFilter> := <statusFilter>|<categoryFilter>|<statusFilter>,<categoryFilter>
  // <statusFilter> := status(in(<value>+)|notIn(<value>+)|empty())
  // <categoryFilter> := category(in(<value>+)|notIn(<value>+)|empty())
  // <value> := <urlencodedTerminalValue>

  // one transformed example would be
  // 1(0*status*(statusFilter(notIn(true)),categoryFilter(in(correct,missing))),1*cputime*(value(%3A1120)))

  const { ids, ...rest } = groupedFilters;
  const runsetFilters = [];
  if (ids) {
    runsetFilters.push(`id(values(${ids.values.map(escape).join(",")}))`);
  }
  for (const [tool, column] of Object.entries(rest)) {
    const columnFilters = [];
    for (const [columnId, filters] of Object.entries(column)) {
      const columnFilterHeader = `${columnId}*${filters.name}*`;
      let filter;
      if (filters.statusValues || filters.categoryValues) {
        // <statusColumnFilter>
        filter = makeStatusColumnFilter(
          filters,
          allStatusValues,
          tool,
          columnId,
          allCategoryValues,
        );
      } else {
        // <valueFilter>
        filter = `value(${escape(filters.value)})`;
      }
      if (filter !== "") {
        columnFilters.push(`${columnFilterHeader}(${filter})`);
      }
    }
    if (columnFilters.length > 0) {
      runsetFilters.push(`${tool}(${columnFilters.join(",")})`);
    }
  }
  const filterString = runsetFilters.join(",");
  return filterString;
};

const tokenizePart = (string) => {
  const out = {};
  let openBrackets = 0;

  let buf = "";

  for (const char of string) {
    // we want to split the filter string on the highest level first
    if (char === "(") {
      buf += char;
      openBrackets++;
      continue;
    }
    if (char === ")") {
      buf += char;
      openBrackets--;
      if (openBrackets === 0) {
        const firstBracket = buf.indexOf("(");
        const key = buf.substr(0, firstBracket);
        const value = buf.substr(
          firstBracket + 1,
          buf.length - 1 - (firstBracket + 1),
        );
        out[key] = value;
      }
      continue;
    }
    if (openBrackets === 0 && char === ",") {
      buf = "";
      continue;
    }
    buf += char;
  }
  return out;
};

const handleStatusColumnFilter = (
  token,
  param,
  statusValues,
  categoryValues,
  column,
) => {
  // "in(a,b,c)"
  const parts = tokenizePart(param);
  const out = [];
  for (const [method, stringItems] of Object.entries(parts)) {
    if (method === "in") {
      let items = stringItems.split(",").map(unescape);
      if (token === "category") {
        items = items.map((item) => `${item} `);
      }
      out.push(...items.map((item) => ({ value: item })));
    }
    if (method === "notIn") {
      let items = stringItems.split(",").map(unescape);
      const itemsToPush = [];
      if (token === "category") {
        items = items.map((item) => `${item} `);

        for (const cat of categoryValues[column]) {
          if (!items.includes(cat)) {
            itemsToPush.push({ value: cat });
          }
        }
      } else {
        for (const stat of statusValues[column]) {
          if (!items.includes(stat)) {
            itemsToPush.push({ value: stat });
          }
        }
      }
      out.push(...itemsToPush);
    }
  }
  return out;
};

const tokenHandlers = (
  token,
  param,
  allStatusValues,
  allCategoryValues,
  column,
) => {
  if (token === "values") {
    // wrapping return in array to allow vararg spreading
    return [{ values: param.split(",").map(unescape) }];
  }
  if (token === "value") {
    return [{ value: unescape(param) }];
  }
  if (token === "status" || token === "category") {
    return handleStatusColumnFilter(
      token,
      param,
      allStatusValues,
      allCategoryValues,
      column,
    );
  }
};

const makeFilterDeserializer = ({
  categoryValues: allCategoryValues,
  statusValues: allStatusValues,
}) => (filterString) => {
  const runsetFilters = tokenizePart(filterString);
  const out = [];
  for (const [token, filter] of Object.entries(runsetFilters)) {
    if (token === "id") {
      const tokenized = tokenizePart(filter);
      out.push({
        id: "id",
        ...tokenHandlers("values", tokenized["values"])[0],
      });
      continue;
    }
    const runsetId = token;

    const columnFilters = tokenizePart(filter);
    const parsedColumnFilters = {};
    for (const [key, columnFilter] of Object.entries(columnFilters)) {
      const [columnId, columnTitle] = key.split("*");
      const name = `${runsetId}_${unescape(columnTitle)}_${columnId}`;
      const parsedFilters = parsedColumnFilters[name] || [];
      const tokenizedFilter = tokenizePart(columnFilter);

      for (const [filterToken, filterParam] of Object.entries(
        tokenizedFilter,
      )) {
        parsedFilters.push(
          ...tokenHandlers(
            filterToken,
            filterParam,
            allStatusValues[runsetId],
            allCategoryValues[runsetId],
            columnId,
          ),
        );
      }
      let hasStatus = false;
      let hasCategory = false;
      for (const token of Object.keys(tokenizedFilter)) {
        if (token === "status") {
          hasStatus = true;
        } else if (token === "category") {
          hasCategory = true;
        }
      }
      if ((hasStatus && !hasCategory) || (!hasStatus && hasCategory)) {
        // if we only have category or a status filter, it means that no
        // filter has been set for the other. We need to fill up the values
        if (!hasStatus) {
          parsedFilters.push(
            ...allStatusValues[runsetId][columnId].map((status) => ({
              value: status,
            })),
          );
        } else {
          parsedFilters.push(
            ...allCategoryValues[runsetId][columnId].map((category) => ({
              value: category,
            })),
          );
        }
      }
      for (const parsedFilter of parsedFilters) {
        out.push({ id: name, ...parsedFilter });
      }
    }
  }
  return out;
};

const makeUrlFilterSerializer = (statusValues, categoryValues) => {
  const serializer = makeFilterSerializer({ statusValues, categoryValues });
  return (filter, options) => {
    const previousParams = getHashSearch();
    if (!filter) {
      return setHashSearch(previousParams, options);
    }
    const encoded = serializer(filter);
    if (encoded) {
      return setHashSearch({ ...previousParams, filter: encoded }, options);
    }
    delete previousParams.filter;
    return setHashSearch({ ...previousParams }, options);
  };
};
// Sets the URL parameters to the given string. Assumes that there is currently no hash or URL parameters defined.
const setConstantHashSearch = (paramString) => {
  document.location.href = encodeURI(
    `${document.location.href}#${paramString}`,
  );
};

/**
 * Adds or update given key-value pairs to the query params
 *
 * @param {Object} param The Key-Value pair to be added to the current query param list
 */
const setParam = (param) => {
  setHashSearch({ ...getHashSearch(), ...param });
};

const stringAsBoolean = (str) => str === "true";

const deepEquals = (a, b) => {
  for (const key in a) {
    if (typeof a[key] === "function" && typeof b[key] === "function") {
      continue;
    }
    if (typeof a[key] !== typeof b[key]) {
      return false;
    } else if (Array.isArray(a[key]) || typeof a[key] === "object") {
      if (!deepEquals(a[key], b[key])) {
        return false;
      }
    } else {
      if (a[key] !== b[key]) {
        console.log(`${a[key]} !== ${b[key]}`);
        return false;
      }
    }
  }
  return true;
};

/**
 * Function to extract the names of the task id parts and to provide a mapping for filtering.
 * The returned array is of following form:
 * [
 *  {
 *    label: "example",
 *  }, {...}
 * ]
 *
 * where the label will be displayed over the input field of the task id filter and
 * the example value will be the input hint to further clarify the functionality.
 *
 * @param {*} rows - the rows array of the dataset
 */
const getTaskIdParts = (rows, taskIdNames) =>
  pathOr(["0", "id"], [], rows).reduce(
    (acc, curr, idx) => ({ ...acc, [taskIdNames[idx]]: curr }),
    {},
  );

const punctuationSpaceHtml = "&#x2008;";
const characterSpaceHtml = "&#x2007;";

/**
 * Builds and configures a formatting function that can format a number based on
 * the significant digits of the dataset for its column.
 * If whitespaceFormat in the returned function is set to true, the number will be
 * whitespace formatted as described on Page 24 in
 * https://www.sosy-lab.org/research/pub/2019-STTT.Reliable_Benchmarking_Requirements_and_Solutions.pdf
 *
 * @param {Number} significantDigits - Number of significant digits for this column
 */
class NumberFormatterBuilder {
  constructor(significantDigits, name = "Unknown") {
    this.significantDigits = significantDigits;
    this.maxPositiveDecimalPosition = -1;
    this.maxNegativeDecimalPosition = -1;
    this.name = name;
  }

  _defaultOptions = {
    whitespaceFormat: false,
    html: false,
    leadingZero: true,
  };

  addDataItem(item) {
    const formatted = this.format(item);
    const [positive, negative] = formatted.split(/\.|,/);
    this.maxPositiveDecimalPosition = Math.max(
      this.maxPositiveDecimalPosition,
      positive && positive !== "0" ? positive.length : 0,
    );
    this.maxNegativeDecimalPosition = Math.max(
      this.maxNegativeDecimalPosition,
      negative ? negative.length : 0,
    );
  }

  format(number) {
    let stringNumber = number.toString();
    let prefix = "";
    let postfix = "";
    let pointer = 0;
    let addedNums = 0;
    let firstNonZero = false;
    let decimal = false;

    if (stringNumber === "NaN") {
      return "NaN";
    }
    if (stringNumber.endsWith("Infinity")) {
      return stringNumber.replace("Infinity", "Inf");
    }

    // handling exponential formatting of large (or small) numbers in javascript
    if (stringNumber.includes("e")) {
      const exponent = stringNumber.split("-")[1];
      stringNumber = Number(number).toFixed(exponent);
    }

    const decimalPos = stringNumber.replace(/,/, ".").indexOf(".");
    while (
      addedNums < this.significantDigits - 1 &&
      stringNumber.length > pointer
    ) {
      const current = stringNumber[pointer];
      if (current === "." || current === ",") {
        prefix += ".";
        decimal = true;
      } else {
        if (!firstNonZero) {
          if (current === "0") {
            pointer += 1;
            if (decimal) {
              prefix += current;
            }
            continue;
          }
          firstNonZero = true;
        }
        prefix += current;
        addedNums += 1;
      }
      pointer += 1;
    }
    postfix = stringNumber.substring(pointer);
    if (prefix === "" && postfix === "") {
      prefix = stringNumber;
    }
    if (prefix[0] === ".") {
      prefix = `0${prefix}`;
    }

    if (postfix !== "") {
      // hacky trickery
      // we force the postfix to turn into a decimal value with one leading integer
      // e.g. 5432 -> 5.432
      // this way we can round up to the first digit of the string
      const attachDecimal = postfix[0] === ".";
      postfix = postfix.replace(/\./, "");
      postfix = `${postfix[0]}.${postfix.substr(1)}`;
      postfix = Math.round(Number(postfix));
      postfix = isNaN(postfix) ? "" : postfix.toString();
      //handle carry
      if (postfix.length > 1 && postfix[0] !== ".") {
        const overflow = postfix[0];
        postfix = postfix[1];
        const oldLength = prefix.length;
        const [, decPart] = prefix.split(".");
        let decimalLength = (decPart && decPart.length - 1) || 0;
        let toAdd = decPart ? "0." : "";
        let i = decimalLength;
        while (i > 0) {
          toAdd += "0";
          i -= 1;
        }

        toAdd += overflow;
        prefix = (Number(prefix) + Number(toAdd))
          .toFixed(decimalLength + 1)
          .substr(0, oldLength);
        while (prefix.length < oldLength) {
          prefix += "0";
        }
      }
      // fill up integer number;
      let end = decimalPos;
      if (attachDecimal) {
        postfix = `.${postfix}`;
      }

      if (decimalPos === -1) {
        end = stringNumber.length;
      }
      while (prefix.length + postfix.length < end) {
        postfix += "0";
      }
    }
    return `${prefix}${postfix}`;
  }

  build() {
    return (number, options = {}) => {
      if (isNil(this.significantDigits)) {
        return number.toString();
      }
      const { whitespaceFormat, html, leadingZero } = {
        ...this._defaultOptions,
        ...options,
      };
      const out = this.format(number);

      if (out === "NaN") {
        // we don't want to pad NaN
        return out;
      }

      if (whitespaceFormat) {
        const decSpace = html ? punctuationSpaceHtml : " ";
        let [integer, decimal] = out.split(/\.|,/);
        if (integer === "0" && !leadingZero) {
          integer = "";
        }
        integer = integer || "";
        decimal = decimal || "";
        const decimalPoint = decimal ? "." : decSpace;
        while (integer.length < this.maxPositiveDecimalPosition) {
          integer = ` ${integer}`;
        }
        while (decimal.length < this.maxNegativeDecimalPosition) {
          decimal += " ";
        }
        if (html) {
          integer = integer.replace(/ /g, characterSpaceHtml);
          decimal = decimal.replace(/ /g, characterSpaceHtml);
        }

        return `${integer}${decimal ? decimalPoint : ""}${decimal}`;
      }
      if (!leadingZero && out.startsWith("0.")) {
        return out.substr(1);
      }
      return out;
    };
  }
}
/**
 * Creates an object with an entry for each of the tools, identified by the index of the tool, that stores the hidden columns defined in the URL.
 * Each property contains an array of integers which represent the indexes of the columns of the corresponding runset that will be hidden.
 */
const createHiddenColsFromURL = (tools) => {
  const urlParams = getHashSearch();
  // Object containing all hidden runsets from the URL (= param "hidden")
  let hiddenTools = [];
  if (urlParams.hidden) {
    hiddenTools = urlParams.hidden
      .split(",")
      .filter(
        (hiddenTool) =>
          Number.isInteger(parseInt(hiddenTool)) &&
          tools.some((tool) => tool.toolIdx === parseInt(hiddenTool)),
      )
      .map((hiddenTool) => parseInt(hiddenTool));
  }

  // Object containing all hidden columns from the URL with an individual entry for each runset (= params of the form "hiddenX" for runset X)
  const hiddenCols = {};
  const hiddenParams = Object.keys(urlParams).filter((param) =>
    /hidden[0-9]+/.test(param),
  );
  hiddenParams.forEach((hiddenParam) => {
    const toolIdx = parseInt(hiddenParam.replace("hidden", ""));
    const tool = tools.find((tool) => tool.toolIdx === toolIdx);
    if (Number.isInteger(toolIdx) && tool) {
      hiddenCols[toolIdx] = urlParams[hiddenParam]
        .split(",")
        .filter(
          (hiddenCol) =>
            Number.isInteger(parseInt(hiddenCol)) &&
            tool.columns.some((col) => col.colIdx === parseInt(hiddenCol)),
        )
        .map((col) => parseInt(col));
    }
  });

  // Set all columns of a hidden runset to hidden
  hiddenTools.forEach((hiddenToolIdx) => {
    hiddenCols[hiddenToolIdx] = tools
      .find((tool) => tool.toolIdx === hiddenToolIdx)
      .columns.map((column) => column.colIdx);
  });

  // Leave hidden columns for not mentioned tools empty
  tools.forEach((tool) => {
    if (!hiddenCols[tool.toolIdx]) {
      hiddenCols[tool.toolIdx] = [];
    }
  });

  return hiddenCols;
};

/**
 * Returns the index of the first runset that has a column that is not hidden and not of the type status, as well as the index
 * of the corresponding column. In case there is no such column, returns the index of the first runset that has a status column
 * that is not hidden, as well as the index of this column. In case there is also no such column, i.e. all columns of all runsets
 * are hidden, returns undefined for those values.
 **/
const getFirstVisibles = (tools, hiddenCols) => {
  let visibleCol;
  let visibleTool = tools.find((tool) => {
    visibleCol = tool.columns.find(
      (col) =>
        col.type !== "status" && !hiddenCols[tool.toolIdx].includes(col.colIdx),
    );
    return visibleCol;
  });

  if (!visibleCol) {
    visibleTool = tools.find(
      (tool) =>
        (visibleCol = tool.columns.find(
          (col) =>
            col.type === "status" &&
            !hiddenCols[tool.toolIdx].includes(col.colIdx),
        )),
    );
  }

  return visibleTool && visibleCol
    ? [visibleTool.toolIdx, visibleCol.colIdx]
    : [undefined, undefined];
};

/**
 * Checks if all distinct elements of the data param also
 * exist in the compare param.
 * Only to be used with primitives. Objects will be compared by reference.
 *
 *
 * @param {Any[]} compare The array to compare elements to
 * @param {Any[]} data The array to check
 */
const hasSameEntries = (compare, data) => {
  const compareObj = {};

  for (const elem of compare) {
    compareObj[elem] = true;
  }
  for (const elem of data) {
    if (isNil(compareObj[elem])) {
      return false;
    }
  }

  return true;
};

/**
 * Naive check if a filter value is a category (currently identifiable by a trailing " ")
 * @param {string} item - the filter value
 * @returns {boolean} True if value is a category, else false
 */
const isCategory = (item) => item && item[item.length - 1] === " ";

/**
 * This function uses string operations to get the smallest decimal part of a number.
 * If a number is an integer, the return value will be 1
 * A return type of string is used to prevent a small number to take the shape of
 * a scientific notation, as they are incompatible with the "step" attribute of
 * html inputs.
 *
 * @param {string} num - The number to check
 * @returns {string} - The smallest step
 */
const getStep = (num) => {
  const stringRep = num.toString();
  const [, decimal] = stringRep.split(/,|\./);
  if (isNil(decimal) || decimal.length === 0) {
    return 1;
  }
  let out = ".";
  for (let i = 0; i < decimal.length - 1; i += 1) {
    out += "0";
  }
  out += "1";
  return out;
};

const identity = (x) => x;

export {
  prepareTableData,
  getRawOrDefault,
  isNumericColumn,
  numericSortMethod,
  textSortMethod,
  determineColumnWidth,
  formatColumnTitle,
  getRunSetName,
  isOkStatus,
  isNil,
  EXTENDED_DISCRETE_COLOR_RANGE,
  getHashSearch,
  setHashSearch,
  setConstantHashSearch,
  setParam,
  createHiddenColsFromURL,
  stringAsBoolean,
  without,
  pathOr,
  path,
  omit,
  deepEquals,
  NumberFormatterBuilder,
  emptyStateValue,
  getTaskIdParts,
  getFirstVisibles,
  hasSameEntries,
  isCategory,
  getStep,
<<<<<<< HEAD
  identity,
=======
  makeUrlFilterDeserializer,
  makeUrlFilterSerializer,
  makeFilterSerializer,
  makeFilterDeserializer,
>>>>>>> 473c0eaf
};<|MERGE_RESOLUTION|>--- conflicted
+++ resolved
@@ -1002,12 +1002,9 @@
   hasSameEntries,
   isCategory,
   getStep,
-<<<<<<< HEAD
   identity,
-=======
   makeUrlFilterDeserializer,
   makeUrlFilterSerializer,
   makeFilterSerializer,
   makeFilterDeserializer,
->>>>>>> 473c0eaf
 };