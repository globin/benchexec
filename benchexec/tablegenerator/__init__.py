--- conflicted
+++ resolved
@@ -126,17 +126,13 @@
     """
     Extract all columns mentioned in the result tag of a table definition file.
     """
-<<<<<<< HEAD
-    return [Column(c.get("title"), c.text, c.get("numberOfDigits"), c.get("href"), None, c.get("displayUnit"), c.get("scaleFactor"))
-=======
     def handle_path(path):
         """Convert path from a path relative to table-definition file."""
         if not path or path.startswith("http://") or path.startswith("https://"):
             return path
         return os.path.join(os.path.dirname(table_definition_file), path)
 
-    return [Column(c.get("title"), c.text, c.get("numberOfDigits"), handle_path(c.get("href")))
->>>>>>> 9cc58544
+    return [Column(c.get("title"), c.text, c.get("numberOfDigits"), handle_path(c.get("href")), None, c.get("displayUnit"), c.get("scaleFactor"))
             for c in xmltag.findall('column')]
 
 
