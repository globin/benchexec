// This file is part of BenchExec, a framework for reliable benchmarking:
// https://github.com/sosy-lab/benchexec
//
// SPDX-FileCopyrightText: 2019-2020 Dirk Beyer <https://www.sosy-lab.org>
//
// SPDX-License-Identifier: Apache-2.0

<<<<<<< HEAD
import React, { useState, useEffect, useMemo } from "react";
import {
  useTable,
  useFilters,
  useSortBy,
  usePagination,
  useResizeColumns,
  useFlexLayout,
} from "react-table";
import { useSticky } from "react-table-sticky";
=======
import React, { useState, useEffect, useCallback, memo } from "react";
import ReactTable from "react-table";
import "react-table/react-table.css";
import withFixedColumns from "react-table-hoc-fixed-columns";
import "react-table-hoc-fixed-columns/lib/styles.css";
import "react-table/react-table.css";
>>>>>>> bd1008ce
import {
  createRunSetColumns,
  StandardCell,
  StandardColumnHeader,
  SelectColumnsButton,
} from "./TableComponents.js";
import {
  isNumericColumn,
  numericSortMethod,
  textSortMethod,
  determineColumnWidth,
  pathOr,
  emptyStateValue,
  isNil,
  hasSameEntries,
  setHashSearch,
  getHashSearch,
  getHiddenColIds,
} from "../utils/utils";
<<<<<<< HEAD
import deepEqual from "deep-equal";
=======
import { statusForEmptyRows } from "../utils/filters";
>>>>>>> bd1008ce

const numericPattern = "([+-]?[0-9]*(\\.[0-9]*)?)(:[+-]?[0-9]*(\\.[0-9]*)?)?";

// Special markers we use as category for empty run results
const RUN_ABORTED = "aborted"; // result tag was present but empty (failure)
const RUN_EMPTY = "empty"; // result tag was not present in results XML
const SPECIAL_CATEGORIES = { [RUN_EMPTY]: "Empty rows", [RUN_ABORTED]: "—" };

const pageSizes = [50, 100, 250, 500, 1000, 2500];
const initialPageSize = 250;

const getSortingSettingsFromURL = () => {
  const urlParams = getHashSearch();
  let settings = urlParams.sort
    ? urlParams.sort.split(";").map((sortingEntry) => {
        const sortingParams = sortingEntry.split(",");
        const id = sortingParams[0];
        const desc = sortingParams[1] === "desc";
        return { id, desc };
      })
    : [];
  return settings;
};

<<<<<<< HEAD
/**
 * @typedef {Object} RelevantFilterParam
 * @property {string[]} categoryFilters - The category filters that are currently selected
 * @property {string[]} statusFilters - The status filters that are currently selected
 * @property {string[]} categoryFilterValues - All selectable category filter values
 * @property {string[]} statusFilterValues - All selectable status filter values
 */

/**
 * Function to extract the label of relevant filters to display.
 * If, for example, all category values are set and selected status values are "true" and "pass",
 * then only these status values will be displayed to the user as the category values have no
 * impact on filtering.
 *
 * @param {RelevantFilterParam} options
 * @returns {string[]} The labels to display to the user
 */
const createRelevantFilterLabel = ({
  categoryFilters,
  statusFilters,
  categoryFilterValues,
  statusFilterValues,
}) => {
  let out = [];

  if (!hasSameEntries(categoryFilters, categoryFilterValues)) {
    //if categoryFilters is a superset of categoryFilterValues, we know that all categories are selected
    out = categoryFilters;
  }
  if (!hasSameEntries(statusFilters, statusFilterValues)) {
    //if statusFilters is a superset of statusFilterValues, we know that all statuses are selected
    out = [...out, ...statusFilters];
  }

  return out;
};
=======
const initialPageSize = 250;
const getPageSizeFromURL = () =>
  parseInt(getHashSearch().pageSize) || initialPageSize;

const TableRender = (props) => {
  const [fixed, setFixed] = useState(true);
  let [filteredColumnValues, setFilteredColumnValues] = useState({});
  let [disableTaskText, setDisableTaskText] = useState(false);
  let [sortingSettings, setSortingSettings] = useState();
  let [pageSize, setPageSize] = useState(initialPageSize);

  function FilterInputField(props) {
    const elementId = props.column.id + "_filter";
    let [typingTimer, setTypingTimer] = useState("");
    let [value, setValue] = useState("");

    useEffect(() => setValue(props.filter ? props.filter.value : ""), [
      props.filter,
    ]);

    const textPlaceHolder =
      props.column.id === "id" && props.disableTaskText
        ? "To edit, please clear task filter in the sidebar"
        : "text";

    const onChange = (event) => {
      const newValue = event.target.value;
      setValue(newValue);
      clearTimeout(typingTimer);
      setTypingTimer(
        setTimeout(() => {
          props.onChange(newValue);
          document.getElementById(elementId).focus();
        }, 500),
      );
    };

    return (
      <input
        id={elementId}
        placeholder={props.numeric ? "Min:Max" : textPlaceHolder}
        value={value}
        onChange={onChange}
        disabled={props.column.id === "id" ? props.disableTaskText : false}
        type="search"
        pattern={props.numeric ? numericPattern : undefined}
      />
    );
  }

  const taskFilterInputField = useCallback(
    (filterProps) => (
      <FilterInputField disableTaskText={disableTaskText} {...filterProps} />
    ),
    [disableTaskText],
  );

  const runsetFilterInputField = useCallback(
    (filterProps) => (
      <FilterInputField
        numeric={isNumericColumn(filterProps.column.Header.props.column)}
        {...filterProps}
      />
    ),
    [],
  );

  // get selected status and category values
  useEffect(() => {
    const { filtered } = props;
    const newFilteredColumnValues = {};
    for (const filter of filtered) {
      const { value, values, id } = filter;
      if (id === "id") {
        if (!isNil(values)) {
          setDisableTaskText(true);
        } else {
          setDisableTaskText(false);
        }
      }
      const [runset, , column] = id.split("_");
      const currentRunsetFilters = newFilteredColumnValues[runset] || {};

      const isCategory =
        typeof value === "string" && value[value.length - 1] === " ";

      if (isCategory) {
        const categories = currentRunsetFilters.categories || [];
        categories.push(value);
        currentRunsetFilters.categories = categories;
      } else {
        const filtersOfColumn = currentRunsetFilters[column] || [];
        filtersOfColumn.push(value);
        currentRunsetFilters[column] = filtersOfColumn;
      }

      newFilteredColumnValues[runset] = currentRunsetFilters;
    }
    setFilteredColumnValues(newFilteredColumnValues);

    const sortingSetting = getSortingSettingsFromURL();
    setSortingSettings(sortingSetting);

    const pageSize = getPageSizeFromURL();
    setPageSize(pageSize);
  }, [props]);

  const handleFixedInputChange = ({ target }) => {
    const value = target.checked;
    setFixed(value);
  };

  const createTaskIdColumn = () => ({
    Header: () => (
      <div className="fixed">
        <form>
          <label title="Fix the first column">
            Fixed task:
            <input
              name="fixed"
              type="checkbox"
              checked={fixed}
              onChange={handleFixedInputChange}
            />
          </label>
        </form>
      </div>
    ),
    fixed: fixed ? "left" : "",
    columns: [
      {
        minWidth: window.innerWidth * 0.3,
        Header: (
          <StandardColumnHeader>
            <SelectColumnsButton handler={props.selectColumn} />
          </StandardColumnHeader>
        ),
        fixed: fixed ? "left" : "",
        accessor: "id",
        Cell: (cell) => {
          const content = cell.value.map((id) => (
            <span key={id} className="row_id">
              {id}
            </span>
          ));
          const href = cell.original.href;
          return href ? (
            <a
              key={href}
              className="row__name--cellLink"
              href={href}
              title="Click here to show source code"
              onClick={(ev) => props.toggleLinkOverlay(ev, href)}
            >
              {content}
            </a>
          ) : (
            <span title="This task has no associated file">{content}</span>
          );
        },
        filterMethod: (filter, row) => {
          return true;
        },
        Filter: taskFilterInputField,
      },
    ],
  });

  /**
   * @typedef {Object} RelevantFilterParam
   * @property {string[]} categoryFilters - The category filters that are currently selected
   * @property {string[]} statusFilters - The status filters that are currently selected
   * @property {string[]} categoryFilterValues - All selectable category filter values
   * @property {string[]} statusFilterValues - All selectable status filter values
   */

  /**
   * Function to extract the label of relevant filters to display.
   * If, for example, all category values are set and selected status values are "true" and "pass",
   * then only these status values will be displayed to the user as the category values have no
   * impact on filtering.
   *
   * @param {RelevantFilterParam} options
   * @returns {string[]} The labels to display to the user
   */
  const createRelevantFilterLabel = ({
    categoryFilters,
    statusFilters,
    categoryFilterValues,
    statusFilterValues,
  }) => {
    let out = [];

    if (!hasSameEntries(categoryFilters, categoryFilterValues)) {
      //if categoryFilters is a superset of categoryFilterValues, we know that all categories are selected
      out = categoryFilters;
    }
    if (!hasSameEntries(statusFilters, statusFilterValues)) {
      //if statusFilters is a superset of statusFilterValues, we know that all statuses are selected
      out = [...out, ...statusFilters];
    }
>>>>>>> bd1008ce

const Table = (props) => {
  const [isFixed, setIsFixed] = useState(true);
  const [filteredColumnValues, setFilteredColumnValues] = useState({});
  const [columnsResizeValues, setColumnsResizeValues] = useState({});
  const [disableTaskText, setDisableTaskText] = useState(false);

  const columns = useMemo(() => {
    // General filter input field
    function FilterInputField({ column: { id, filter } }) {
      const elementId = id + "_filter";
      const setFilter = props.filters.find((filter) => filter.id === id);
      let value = setFilter ? setFilter.value : "";
      let typingTimer;

      const textPlaceholder =
        id === "id" && disableTaskText
          ? "To edit, please clear task filter in the sidebar"
          : "text";

      const onChange = (event) => {
        value = event.target.value;
        clearTimeout(typingTimer);
        typingTimer = setTimeout(() => {
          setCustomFilters({ id, value });
          document.getElementById(elementId).focus();
        }, 500);
      };

      return (
        <input
          id={elementId}
          className="filter-field"
          placeholder={textPlaceholder}
          defaultValue={value}
          onChange={onChange}
          disabled={id === "id" ? disableTaskText : false}
          type="search"
        />
      );
    }

    // Filter dropdown menu used for status columns
    function StatusFilter({ column: { id, filter }, runSetIdx, columnIdx }) {
      const categoryValues = props.categoryValues[runSetIdx][columnIdx];
      const selectedCategoryFilters = pathOr(
        [runSetIdx, "categories"],
        [],
        filteredColumnValues,
      );
      const selectedStatusValues = pathOr(
        [runSetIdx, columnIdx],
        [],
        filteredColumnValues,
      );
      const selectedFilters = createRelevantFilterLabel({
        categoryFilters: selectedCategoryFilters,
        statusFilters: selectedStatusValues,
        categoryFilterValues: categoryValues.map((item) => `${item} `),
        statusFilterValues: props.statusValues[runSetIdx][columnIdx],
      });

      const allSelected = selectedFilters.length === 0;
      const multipleSelected =
        selectedFilters.length > 1 || selectedFilters[0] === emptyStateValue;
      const singleFilterValue = selectedFilters && selectedFilters[0];
      const selectValue =
        (allSelected && "all ") ||
        (multipleSelected && "multiple") ||
        singleFilterValue;

      return (
        <select
          className="filter-field"
          onChange={(event) =>
            setCustomFilters({ id, value: event.target.value })
          }
          value={selectValue}
        >
          {multipleSelected && (
            <option value="multiple" disabled>
              {selectedFilters
                .map((x) => x.trim())
                .filter((x) => x !== "all" && x !== emptyStateValue)
                .join(", ") || "No filters selected"}
            </option>
          )}
          <option value="all ">Show all</option>
          {categoryValues
            .filter((category) => category in SPECIAL_CATEGORIES)
            .map((category) => (
              // category filters are marked with space at end
              <option value={category + " "} key={category}>
                {SPECIAL_CATEGORIES[category]}
              </option>
            ))}
          <optgroup label="Category">
            {categoryValues
              .filter((category) => !(category in SPECIAL_CATEGORIES))
              .sort()
              .map((category) => (
                // category filters are marked with space at end
                <option value={category + " "} key={category}>
                  {category}
                </option>
              ))}
          </optgroup>
          <optgroup label="Status">
            {props.statusValues[runSetIdx][columnIdx]
              .filter((status) => status !== statusForEmptyRows)
              .sort()
              .map((status) => (
                <option value={status} key={status}>
                  {status}
                </option>
              ))}
          </optgroup>
        </select>
      );
    }

    // Filter input field used for columns with numerical values
    function MinMaxFilterInputField({ column: { id, filter, setFilter } }) {
      const elementId = id + "_filter";
      const propsSetFilter = props.filters.find((filter) => filter.id === id);
      let value = propsSetFilter ? propsSetFilter.value : "";
      let typingTimer;

      const onChange = (event) => {
        clearTimeout(typingTimer);
        typingTimer = setTimeout(() => {
          value = event.target.value;
          setFilter(value);
          setCustomFilters({ id, value });
          document.getElementById(elementId).focus();
        }, 500);
      };

      return (
        <input
          id={elementId}
          className="filter-field"
          placeholder="Min:Max"
          defaultValue={value}
          onChange={onChange}
          type="search"
          pattern={numericPattern}
        />
      );
    }

<<<<<<< HEAD
    /**
     * This function automatically creates additional filters for status or category filters.
     * This is due to the fact that status and category filters are AND connected.
     * As only one status or category at a time can be selected in the Table view, this would
     * result in Filters like
     *      <Status X> AND <no categories>
     *  or
     *      <no status> AND <Category Y>
     *
     * which would always result in an empty result set.
     *
     */
    const createAdditionalFilters = ({ tool, name, column, isCategory }) => {
      const fill = isCategory ? props.statusValues : props.categoryValues;
      const out = [];

      for (const val of fill[tool][column]) {
        out.push({
          id: `${tool}_${name}_${column}`,
          value: `${val}${isCategory ? "" : " "}`,
        });
      }
      return out;
=======
    return {
      id: `${runSetIdx}_${column.display_title}_${columnIdx}`,
      Header: <StandardColumnHeader column={column} />,
      show: !props.hiddenCols[runSetIdx].includes(column.colIdx),
      minWidth: determineColumnWidth(column),
      accessor: (row) => row.results[runSetIdx].values[columnIdx],
      Cell: (cell) => (
        <StandardCell cell={cell} toggleLinkOverlay={props.toggleLinkOverlay} />
      ),
      filterMethod: () => true,
      Filter: runsetFilterInputField,
      sortMethod: isNumericColumn(column) ? numericSortMethod : textSortMethod,
>>>>>>> bd1008ce
    };

    const selectAllStatusFields = ({ tool, name, column }) => {
      const out = [];

      for (const val of props.statusValues[tool][column]) {
        const value = val;
        out.push({
          id: `${tool}_${name}_${column}`,
          value,
        });
      }
      for (const val of props.categoryValues[tool][column]) {
        const value = `${val} `;
        out.push({
          id: `${tool}_${name}_${column}`,
          value, // categories are identified by the trailing space
        });
      }
      return out;
    };

    // Updates the filters that were set by React-Table in our backend
    const setCustomFilters = (newFilter) => {
      if (newFilter.id === "id") {
        newFilter.isTableTabFilter = true;
      }
      let filters = [
        ...props.filters.filter((propFilter) => propFilter.id !== newFilter.id),
        newFilter,
      ];
      // Filters with empty values represent filters that should be removed
      filters = filters.filter((filter) => filter.value !== "");

      let additionalFilters = [];

      if (newFilter.id.includes("status")) {
        const [tool, name, column] = newFilter.id.split("_");
        const value = newFilter.value;

        if (value.trim() === "all") {
          additionalFilters = selectAllStatusFields({
            tool,
            name,
            column,
          });
          filters = filters.filter(
            ({ id, value }) => !(id === newFilter.id && value.trim() === "all"),
          );
        } else {
          const isCategory = value[value.length - 1] === " ";
          additionalFilters = createAdditionalFilters({
            tool,
            name,
            column,
            isCategory,
          });
        }
      }
      props.filterPlotData([...filters, ...additionalFilters], true);
    };

    const createStatusColumn = (runSetIdx, column, columnIdx) => {
      const columnId = `${runSetIdx}_${column.display_title}_${columnIdx}`;
      const resizeWidth = columnsResizeValues[columnId];

      return {
        id: columnId,
        Header: <StandardColumnHeader column={column} />,
        className: "reg-column",
        hidden: props.hiddenCols[runSetIdx].includes(column.colIdx),
        minWidth: 50,
        width: resizeWidth || determineColumnWidth(column, 10),
        accessor: (row) => row.results[runSetIdx].values[columnIdx],
        Cell: (cell) => {
          const category = cell.row.original.results[runSetIdx].category;
          let href = cell.row.original.results[runSetIdx].href;
          let tooltip;
          if (category === "aborted") {
            href = undefined;
            tooltip = "Result missing because run was aborted or not executed";
          } else if (category === "empty") {
            tooltip =
              "Result missing because task was not part of benchmark set";
          } else if (href) {
            tooltip = "Click here to show output of tool";
          }
          return (
            <StandardCell
              cell={cell}
              href={href}
              className={category}
              toggleLinkOverlay={props.toggleLinkOverlay}
              title={tooltip}
              force={true}
            />
          );
        },
        sortType: (rowA, rowB, columnID, desc) =>
          textSortMethod(rowA.values[columnID], rowB.values[columnID]),
        // Don't let React-Table filter anything, we do it ourselves
        filter: (rows) => rows,
        Filter: (filter) => (
          <StatusFilter
            {...filter}
            runSetIdx={runSetIdx}
            columnIdx={columnIdx}
          />
        ),
      };
    };

    const createColumn = (runSetIdx, column, columnIdx) => {
      if (column.type === "status") {
        return createStatusColumn(runSetIdx, column, columnIdx);
      }

      const columnId = `${runSetIdx}_${column.display_title}_${columnIdx}`;
      const resizeWidth = columnsResizeValues[columnId];

      return {
        id: columnId,
        Header: <StandardColumnHeader column={column} />,
        className: "reg-column",
        hidden: props.hiddenCols[runSetIdx].includes(column.colIdx),
        minWidth: 50,
        width: resizeWidth || determineColumnWidth(column),
        accessor: (row) => row.results[runSetIdx].values[columnIdx],
        Cell: (cell) => (
          <StandardCell
            cell={cell}
            toggleLinkOverlay={props.toggleLinkOverlay}
          />
        ),
        // Don't let React-Table actually filter anything, we do it ourselves
        filter: (rows) => rows,
        Filter: (filter) =>
          isNumericColumn(column) ? (
            <MinMaxFilterInputField {...filter} />
          ) : (
            <FilterInputField {...filter} />
          ),
        sortType: (rowA, rowB, columnID, desc) =>
          isNumericColumn(column)
            ? numericSortMethod(rowA.values[columnID], rowB.values[columnID])
            : textSortMethod(rowA.values[columnID], rowB.values[columnID]),
      };
    };

    const createTaskIdColumn = () => ({
      Header: () => (
        <div className="fixed-task-header">
          <form>
            <label title="Fix the first column">
              Fixed task:
              <input
                name="fixed"
                type="checkbox"
                checked={isFixed}
                onChange={({ target }) => setIsFixed(target.checked)}
              />
            </label>
          </form>
        </div>
      ),
      className: "fixed-task",
      id: "task-id-column",
      sticky: isFixed ? "left" : "",
      columns: [
        {
          width: window.innerWidth * 0.3,
          minWidth: 230,
          ...(columnsResizeValues["id"] && {
            width: columnsResizeValues["id"],
          }),
          Header: (
            <StandardColumnHeader>
              <SelectColumnsButton handler={props.selectColumn} />
            </StandardColumnHeader>
          ),
          accessor: "id",
          Cell: (cell) => {
            const content = cell.row.original.id.map((id) => (
              <span key={id} className="row_id">
                {id}
              </span>
            ));
            const href = cell.row.original.href;
            return href ? (
              <a
                key={href}
                className="row__name--cellLink"
                href={href}
                title="Click here to show source code"
                onClick={(ev) => props.toggleLinkOverlay(ev, href)}
              >
                {content}
              </a>
            ) : (
              <span title="This task has no associated file">{content}</span>
            );
          },
          Filter: FilterInputField,
          sortType: (rowA, rowB, columnID, desc) => {
            const aValue = Array.isArray(rowA.values[columnID])
              ? rowA.values[columnID].join()
              : rowA.values[columnID];
            const bValue = Array.isArray(rowB.values[columnID])
              ? rowB.values[columnID].join()
              : rowB.values[columnID];
            return aValue > bValue ? 1 : aValue < bValue ? -1 : 0;
          },
        },
      ],
    });

    const resultColumns = props.tools
      .map((runSet, runSetIdx) =>
        createRunSetColumns(runSet, runSetIdx, createColumn),
      )
      .flat();

    return [createTaskIdColumn()].concat(resultColumns);
  }, [
    disableTaskText,
    columnsResizeValues,
    filteredColumnValues,
    isFixed,
    props,
  ]);

  const data = useMemo(() => props.tableData, [props.tableData]);
  const defaultColumn = useMemo(
    () => ({
      Filter: <></>,
    }),
    [],
  );

  const {
    getTableProps,
    getTableBodyProps,
    headerGroups,
    rows,
    prepareRow,
    page,
    canPreviousPage,
    canNextPage,
    pageOptions,
    pageCount,
    gotoPage,
    nextPage,
    previousPage,
    setPageSize,
    state: { pageIndex, pageSize, sortBy, columnResizing },
  } = useTable(
    {
      columns,
      data,
      defaultColumn,
      initialState: {
        sortBy: getSortingSettingsFromURL(),
        pageIndex: parseInt(getHashSearch().page) - 1 || 0,
        hiddenColumns: getHiddenColIds(columns),
        pageSize: parseInt(getHashSearch().pageSize) || initialPageSize,
      },
    },
    useFilters,
    useFlexLayout,
    useResizeColumns,
    useSortBy,
    usePagination,
    useSticky,
  );

  // Update the URL sorting params when the table sorting settings changed
  useEffect(() => {
    const sort = sortBy
      .map(
        (sortingEntry) =>
          sortingEntry.id + "," + (sortingEntry.desc ? "desc" : "asc"),
      )
      .join(";");
    const value = sort.length ? sort : undefined;
    const prevParams = getHashSearch();
    if (prevParams["sort"] !== value) {
      setHashSearch({ sort: value }, { keepOthers: true });
    }
  }, [sortBy]);

  // Update the URL page size param when the table page size setting changed
  useEffect(() => {
    const value = pageSize !== initialPageSize ? pageSize : undefined;
    const prevParams = getHashSearch();
    if (prevParams["pageSize"] !== value) {
      setHashSearch({ pageSize: value }, { keepOthers: true });
    }
  }, [pageSize]);

  // Update the URL page param when the table page changed
  useEffect(() => {
    const value =
      pageIndex && pageIndex !== 0 ? Number(pageIndex) + 1 : undefined;
    const prevParams = getHashSearch();
    if (prevParams["page"] !== value) {
      setHashSearch({ page: value }, { keepOthers: true });
    }
  }, [pageIndex]);

  // Store the column resizing values so they can be applied again in case the table rerenders
  useEffect(() => {
    const widths = columnResizing.columnWidths;
    if (!columnResizing.isResizingColumn && Object.keys(widths).length > 0) {
      setColumnsResizeValues({ ...columnsResizeValues, ...widths });
    }
  }, [columnResizing, columnsResizeValues]);

<<<<<<< HEAD
  // get selected status and category values
  useEffect(() => {
    const newFilteredColumnValues = {};
    for (const filter of props.filters) {
      const { value, values, id } = filter;
      if (id === "id") {
        setDisableTaskText(!isNil(values));
      }
      const [runset, , column] = id.split("_");
      const currentRunsetFilters = newFilteredColumnValues[runset] || {};

      const isCategory =
        typeof value === "string" && value[value.length - 1] === " ";
=======
  return (
    <div className="mainTable">
      <ReactTableFixedColumns
        data={props.data}
        filterable={true}
        filtered={props.filtered}
        columns={[createTaskIdColumn()].concat(resultColumns)}
        defaultSorted={sortingSettings}
        onSortedChange={(sorted) => {
          const sort = sorted
            .map(
              (sortingEntry) =>
                sortingEntry.id + "," + (sortingEntry.desc ? "desc" : "asc"),
            )
            .join(";");
          setParam({ sort });
        }}
        defaultPageSize={250}
        pageSize={pageSize}
        pageSizeOptions={[50, 100, 250, 500, 1000, 2500]}
        className="-highlight"
        minRows={0}
        onFilteredChange={(filtered) => {
          /* There may be filters without values left over when the filter tab
             overrides the table tab filters. Remove those if any exist. */
          filtered = filtered.filter((filter) => filter.value);
          props.addTypeToFilter(filtered);

          // We only want to consider filters that were set by ReactTable on this update
          const newFilters = filtered.filter(
            (filter) => !props.filtered.includes(filter),
          );
>>>>>>> bd1008ce

      if (isCategory) {
        const categories = currentRunsetFilters.categories || [];
        categories.push(value);
        currentRunsetFilters.categories = categories;
      } else {
        const filtersOfColumn = currentRunsetFilters[column] || [];
        filtersOfColumn.push(value);
        currentRunsetFilters[column] = filtersOfColumn;
      }

      newFilteredColumnValues[runset] = currentRunsetFilters;
    }
    if (!deepEqual(newFilteredColumnValues, filteredColumnValues)) {
      setFilteredColumnValues(newFilteredColumnValues);
    }
    // Set current page to new last page if current page is not legit any more after filtering
    if (pageIndex >= pageCount) {
      gotoPage(pageCount - 1);
    }
  }, [props.filters, filteredColumnValues, gotoPage, pageIndex, pageCount]);

  const renderHeaderGroup = (headerGroup) => (
    <div className="tr headergroup" {...headerGroup.getHeaderGroupProps()}>
      {headerGroup.headers.map((header) => (
        <div
          {...header.getHeaderProps({
            className: `th header ${header.headers ? "outer " : ""}${
              header.className
            }`,
          })}
        >
          <div
            className={`header-sort-container ${
              header.isSorted
                ? header.isSortedDesc
                  ? "sorted-desc "
                  : "sorted-asc "
                : ""
            }`}
            {...header.getSortByToggleProps()}
          >
            {header.render("Header")}
          </div>
          {(!header.className || !header.className.includes("separator")) && (
            <div
              {...header.getResizerProps()}
              className={`resizer ${header.isResizing ? "isResizing" : ""}`}
            />
          )}
        </div>
      ))}
    </div>
  );

  const renderTableHeaders = (headerGroups) => {
    const runsetHeaderGroup = headerGroups[0];
    const headerGroupsWithFilters = headerGroups.filter((headerGroup) =>
      headerGroup.headers.some((header) => header.canFilter),
    );
    return (
      <div className="table-header">
        {renderHeaderGroup(runsetHeaderGroup)}
        <div className="shadow-container">
          {headerGroups.slice(1).map(renderHeaderGroup)}
          {headerGroupsWithFilters.map((headerGroup) => (
            <div
              className="tr headergroup filter"
              {...headerGroup.getHeaderGroupProps()}
            >
              {headerGroup.headers.map((header) => (
                <div
                  {...header.getHeaderProps({
                    className: `th header filter ${
                      header.headers ? "outer " : ""
                    }${header.className}`,
                  })}
                >
                  {header.canFilter ? header.render("Filter") : null}
                </div>
              ))}
            </div>
          ))}
        </div>
      </div>
    );
  };

  const renderTableData = (rows) => (
    <div {...getTableBodyProps()} className="table-body body">
      {page.map((row) => {
        prepareRow(row);
        return (
          <div {...row.getRowProps()} className="tr">
            {row.cells.map((cell) => (
              <div
                {...cell.getCellProps({
                  className: "td " + (cell.column.className || ""),
                })}
              >
                {cell.render("Cell")}
              </div>
            ))}
          </div>
        );
      })}
    </div>
  );

  const renderPagination = () => (
    <div className="pagination">
      <div id="pagination-previous" className="pagination-container">
        <div
          onClick={() => previousPage()}
          className={`pagination-element button${
            !canPreviousPage ? " disabled" : ""
          }`}
        >
          Previous
        </div>{" "}
      </div>
      <div id="pagination-center" className="pagination-container">
        <div id="goto-page-element" className="pagination-element">
          Page
          <input
            aria-label="jump to page"
            type="number"
            value={Number(pageIndex) + 1}
            onChange={(e) => gotoPage(Number(e.target.value) - 1)}
          />
          of {pageOptions.length}
        </div>
        <div id="set-page-element" className="pagination-element">
          <select
            value={pageSize}
            onChange={(e) => setPageSize(Number(e.target.value))}
          >
            {pageSizes.map((pageSize) => (
              <option key={pageSize} value={pageSize}>
                {pageSize} rows
              </option>
            ))}
          </select>
        </div>
      </div>
      <div id="pagination-next" className="pagination-container">
        <div
          onClick={() => nextPage()}
          className={`pagination-element button${
            !canNextPage ? " disabled" : ""
          }`}
        >
          Next
        </div>{" "}
      </div>
    </div>
  );

<<<<<<< HEAD
  return (
    <div className="main-table">
      <div className="table sticky">
        <div className="table-content">
          <div className="table-container" {...getTableProps()}>
            {renderTableHeaders(headerGroups)}
            {renderTableData(rows)}
          </div>
        </div>
        {renderPagination()}
        <div className="-loading"></div>
      </div>
=======
          // We are only interested in applying additional filters based on status filters
          const statusFilter = newFilters.filter(
            ({ type }) => type === "status",
          );
          if (statusFilter && statusFilter.length) {
            const parsed = statusFilter.map(({ id, value }) => {
              const [tool, name, column] = id.split("_");
              return {
                tool,
                name,
                column,
                value,
              };
            });

            for (const { tool, name, column, value } of parsed) {
              if (value.trim() === "all") {
                additionalFilters = selectAllStatusFields({
                  tool,
                  name,
                  column,
                });
                filteredCopy = filteredCopy.filter(
                  ({ id, value }) =>
                    !(
                      id === `${tool}_${name}_${column}` &&
                      value.trim() === "all"
                    ),
                );
              } else {
                const isCategory = value[value.length - 1] === " ";
                additionalFilters = createAdditionalFilters({
                  tool,
                  name,
                  column,
                  isCategory,
                });
              }
            }
          }
          props.addTypeToFilter(additionalFilters);
          props.filterPlotData([...filteredCopy, ...additionalFilters], true);
        }}
        onPageSizeChange={(pageSize) => setParam({ pageSize })}
      >
        {(_, makeTable) => {
          return makeTable();
        }}
      </ReactTableFixedColumns>
>>>>>>> bd1008ce
    </div>
  );
};

export default Table;<|MERGE_RESOLUTION|>--- conflicted
+++ resolved
@@ -5,8 +5,7 @@
 //
 // SPDX-License-Identifier: Apache-2.0
 
-<<<<<<< HEAD
-import React, { useState, useEffect, useMemo } from "react";
+import React, { useState, useEffect, useCallback, useMemo } from "react";
 import {
   useTable,
   useFilters,
@@ -16,14 +15,6 @@
   useFlexLayout,
 } from "react-table";
 import { useSticky } from "react-table-sticky";
-=======
-import React, { useState, useEffect, useCallback, memo } from "react";
-import ReactTable from "react-table";
-import "react-table/react-table.css";
-import withFixedColumns from "react-table-hoc-fixed-columns";
-import "react-table-hoc-fixed-columns/lib/styles.css";
-import "react-table/react-table.css";
->>>>>>> bd1008ce
 import {
   createRunSetColumns,
   StandardCell,
@@ -43,11 +34,8 @@
   getHashSearch,
   getHiddenColIds,
 } from "../utils/utils";
-<<<<<<< HEAD
 import deepEqual from "deep-equal";
-=======
 import { statusForEmptyRows } from "../utils/filters";
->>>>>>> bd1008ce
 
 const numericPattern = "([+-]?[0-9]*(\\.[0-9]*)?)(:[+-]?[0-9]*(\\.[0-9]*)?)?";
 
@@ -72,7 +60,6 @@
   return settings;
 };
 
-<<<<<<< HEAD
 /**
  * @typedef {Object} RelevantFilterParam
  * @property {string[]} categoryFilters - The category filters that are currently selected
@@ -109,29 +96,110 @@
 
   return out;
 };
-=======
-const initialPageSize = 250;
-const getPageSizeFromURL = () =>
-  parseInt(getHashSearch().pageSize) || initialPageSize;
-
-const TableRender = (props) => {
-  const [fixed, setFixed] = useState(true);
-  let [filteredColumnValues, setFilteredColumnValues] = useState({});
-  let [disableTaskText, setDisableTaskText] = useState(false);
-  let [sortingSettings, setSortingSettings] = useState();
-  let [pageSize, setPageSize] = useState(initialPageSize);
-
-  function FilterInputField(props) {
-    const elementId = props.column.id + "_filter";
+
+const Table = (props) => {
+  const [isFixed, setIsFixed] = useState(true);
+  const [filteredColumnValues, setFilteredColumnValues] = useState({});
+  const [columnsResizeValues, setColumnsResizeValues] = useState({});
+  const [disableTaskText, setDisableTaskText] = useState(false);
+
+  /**
+   * This function automatically creates additional filters for status or category filters.
+   * This is due to the fact that status and category filters are AND connected.
+   * As only one status or category at a time can be selected in the Table view, this would
+   * result in Filters like
+   *      <Status X> AND <no categories>
+   *  or
+   *      <no status> AND <Category Y>
+   *
+   * which would always result in an empty result set.
+   *
+   */
+  const createAdditionalFilters = ({ tool, name, column, isCategory }) => {
+    const fill = isCategory ? props.statusValues : props.categoryValues;
+    const out = [];
+
+    for (const val of fill[tool][column]) {
+      out.push({
+        id: `${tool}_${name}_${column}`,
+        value: `${val}${isCategory ? "" : " "}`,
+      });
+    }
+    return out;
+  };
+
+  const selectAllStatusFields = ({ tool, name, column }) => {
+    const out = [];
+
+    for (const val of props.statusValues[tool][column]) {
+      const value = val;
+      out.push({
+        id: `${tool}_${name}_${column}`,
+        value,
+      });
+    }
+    for (const val of props.categoryValues[tool][column]) {
+      const value = `${val} `;
+      out.push({
+        id: `${tool}_${name}_${column}`,
+        value, // categories are identified by the trailing space
+      });
+    }
+    return out;
+  };
+
+  // Updates the filters that were set by React-Table in our backend
+  const setCustomFilters = (newFilter) => {
+    if (newFilter.id === "id") {
+      newFilter.isTableTabFilter = true;
+    }
+    let filters = [
+      ...props.filters.filter((propFilter) => propFilter.id !== newFilter.id),
+      newFilter,
+    ];
+    // Filters with empty values represent filters that should be removed
+    filters = filters.filter((filter) => filter.value !== "");
+    props.addTypeToFilter(filters);
+
+    let additionalFilters = [];
+
+    if (newFilter.type === "status") {
+      const [tool, name, column] = newFilter.id.split("_");
+      const value = newFilter.value;
+
+      if (value.trim() === "all") {
+        additionalFilters = selectAllStatusFields({
+          tool,
+          name,
+          column,
+        });
+        filters = filters.filter(
+          ({ id, value }) => !(id === newFilter.id && value.trim() === "all"),
+        );
+      } else {
+        const isCategory = value[value.length - 1] === " ";
+        additionalFilters = createAdditionalFilters({
+          tool,
+          name,
+          column,
+          isCategory,
+        });
+      }
+    }
+    props.addTypeToFilter(additionalFilters);
+    props.filterPlotData([...filters, ...additionalFilters], true);
+  };
+
+  // General filter input field
+  function FilterInputField({ column: { id, filter }, currFilters }) {
+    const elementId = id + "_filter";
+    const setFilter = currFilters.find((filter) => filter.id === id);
+    const initFilterValue = setFilter ? setFilter.value : "";
     let [typingTimer, setTypingTimer] = useState("");
-    let [value, setValue] = useState("");
-
-    useEffect(() => setValue(props.filter ? props.filter.value : ""), [
-      props.filter,
-    ]);
-
-    const textPlaceHolder =
-      props.column.id === "id" && props.disableTaskText
+    let [value, setValue] = useState(initFilterValue);
+
+    const textPlaceholder =
+      id === "id" && disableTaskText
         ? "To edit, please clear task filter in the sidebar"
         : "text";
 
@@ -141,7 +209,7 @@
       clearTimeout(typingTimer);
       setTypingTimer(
         setTimeout(() => {
-          props.onChange(newValue);
+          setCustomFilters({ id, value: newValue });
           document.getElementById(elementId).focus();
         }, 500),
       );
@@ -150,419 +218,147 @@
     return (
       <input
         id={elementId}
-        placeholder={props.numeric ? "Min:Max" : textPlaceHolder}
-        value={value}
+        className="filter-field"
+        placeholder={textPlaceholder}
+        defaultValue={value}
         onChange={onChange}
-        disabled={props.column.id === "id" ? props.disableTaskText : false}
+        disabled={id === "id" ? disableTaskText : false}
         type="search"
-        pattern={props.numeric ? numericPattern : undefined}
       />
     );
   }
 
-  const taskFilterInputField = useCallback(
-    (filterProps) => (
-      <FilterInputField disableTaskText={disableTaskText} {...filterProps} />
-    ),
-    [disableTaskText],
-  );
-
-  const runsetFilterInputField = useCallback(
-    (filterProps) => (
-      <FilterInputField
-        numeric={isNumericColumn(filterProps.column.Header.props.column)}
-        {...filterProps}
-      />
-    ),
-    [],
-  );
-
-  // get selected status and category values
-  useEffect(() => {
-    const { filtered } = props;
-    const newFilteredColumnValues = {};
-    for (const filter of filtered) {
-      const { value, values, id } = filter;
-      if (id === "id") {
-        if (!isNil(values)) {
-          setDisableTaskText(true);
-        } else {
-          setDisableTaskText(false);
+  // Filter dropdown menu used for status columns
+  function StatusFilter({ column: { id, filter }, runSetIdx, columnIdx }) {
+    const categoryValues = props.categoryValues[runSetIdx][columnIdx];
+    const selectedCategoryFilters = pathOr(
+      [runSetIdx, "categories"],
+      [],
+      filteredColumnValues,
+    );
+    const selectedStatusValues = pathOr(
+      [runSetIdx, columnIdx],
+      [],
+      filteredColumnValues,
+    );
+    const selectedFilters = createRelevantFilterLabel({
+      categoryFilters: selectedCategoryFilters,
+      statusFilters: selectedStatusValues,
+      categoryFilterValues: categoryValues.map((item) => `${item} `),
+      statusFilterValues: props.statusValues[runSetIdx][columnIdx],
+    });
+
+    const allSelected = selectedFilters.length === 0;
+    const multipleSelected =
+      selectedFilters.length > 1 || selectedFilters[0] === emptyStateValue;
+    const singleFilterValue = selectedFilters && selectedFilters[0];
+    const selectValue =
+      (allSelected && "all ") ||
+      (multipleSelected && "multiple") ||
+      singleFilterValue;
+
+    return (
+      <select
+        className="filter-field"
+        onChange={(event) =>
+          setCustomFilters({ id, value: event.target.value })
         }
-      }
-      const [runset, , column] = id.split("_");
-      const currentRunsetFilters = newFilteredColumnValues[runset] || {};
-
-      const isCategory =
-        typeof value === "string" && value[value.length - 1] === " ";
-
-      if (isCategory) {
-        const categories = currentRunsetFilters.categories || [];
-        categories.push(value);
-        currentRunsetFilters.categories = categories;
-      } else {
-        const filtersOfColumn = currentRunsetFilters[column] || [];
-        filtersOfColumn.push(value);
-        currentRunsetFilters[column] = filtersOfColumn;
-      }
-
-      newFilteredColumnValues[runset] = currentRunsetFilters;
-    }
-    setFilteredColumnValues(newFilteredColumnValues);
-
-    const sortingSetting = getSortingSettingsFromURL();
-    setSortingSettings(sortingSetting);
-
-    const pageSize = getPageSizeFromURL();
-    setPageSize(pageSize);
-  }, [props]);
-
-  const handleFixedInputChange = ({ target }) => {
-    const value = target.checked;
-    setFixed(value);
-  };
-
-  const createTaskIdColumn = () => ({
-    Header: () => (
-      <div className="fixed">
-        <form>
-          <label title="Fix the first column">
-            Fixed task:
-            <input
-              name="fixed"
-              type="checkbox"
-              checked={fixed}
-              onChange={handleFixedInputChange}
-            />
-          </label>
-        </form>
-      </div>
-    ),
-    fixed: fixed ? "left" : "",
-    columns: [
-      {
-        minWidth: window.innerWidth * 0.3,
-        Header: (
-          <StandardColumnHeader>
-            <SelectColumnsButton handler={props.selectColumn} />
-          </StandardColumnHeader>
-        ),
-        fixed: fixed ? "left" : "",
-        accessor: "id",
-        Cell: (cell) => {
-          const content = cell.value.map((id) => (
-            <span key={id} className="row_id">
-              {id}
-            </span>
-          ));
-          const href = cell.original.href;
-          return href ? (
-            <a
-              key={href}
-              className="row__name--cellLink"
-              href={href}
-              title="Click here to show source code"
-              onClick={(ev) => props.toggleLinkOverlay(ev, href)}
-            >
-              {content}
-            </a>
-          ) : (
-            <span title="This task has no associated file">{content}</span>
-          );
-        },
-        filterMethod: (filter, row) => {
-          return true;
-        },
-        Filter: taskFilterInputField,
-      },
-    ],
-  });
-
-  /**
-   * @typedef {Object} RelevantFilterParam
-   * @property {string[]} categoryFilters - The category filters that are currently selected
-   * @property {string[]} statusFilters - The status filters that are currently selected
-   * @property {string[]} categoryFilterValues - All selectable category filter values
-   * @property {string[]} statusFilterValues - All selectable status filter values
-   */
-
-  /**
-   * Function to extract the label of relevant filters to display.
-   * If, for example, all category values are set and selected status values are "true" and "pass",
-   * then only these status values will be displayed to the user as the category values have no
-   * impact on filtering.
-   *
-   * @param {RelevantFilterParam} options
-   * @returns {string[]} The labels to display to the user
-   */
-  const createRelevantFilterLabel = ({
-    categoryFilters,
-    statusFilters,
-    categoryFilterValues,
-    statusFilterValues,
-  }) => {
-    let out = [];
-
-    if (!hasSameEntries(categoryFilters, categoryFilterValues)) {
-      //if categoryFilters is a superset of categoryFilterValues, we know that all categories are selected
-      out = categoryFilters;
-    }
-    if (!hasSameEntries(statusFilters, statusFilterValues)) {
-      //if statusFilters is a superset of statusFilterValues, we know that all statuses are selected
-      out = [...out, ...statusFilters];
-    }
->>>>>>> bd1008ce
-
-const Table = (props) => {
-  const [isFixed, setIsFixed] = useState(true);
-  const [filteredColumnValues, setFilteredColumnValues] = useState({});
-  const [columnsResizeValues, setColumnsResizeValues] = useState({});
-  const [disableTaskText, setDisableTaskText] = useState(false);
-
-  const columns = useMemo(() => {
-    // General filter input field
-    function FilterInputField({ column: { id, filter } }) {
-      const elementId = id + "_filter";
-      const setFilter = props.filters.find((filter) => filter.id === id);
-      let value = setFilter ? setFilter.value : "";
-      let typingTimer;
-
-      const textPlaceholder =
-        id === "id" && disableTaskText
-          ? "To edit, please clear task filter in the sidebar"
-          : "text";
-
-      const onChange = (event) => {
-        value = event.target.value;
-        clearTimeout(typingTimer);
-        typingTimer = setTimeout(() => {
-          setCustomFilters({ id, value });
-          document.getElementById(elementId).focus();
-        }, 500);
-      };
-
-      return (
-        <input
-          id={elementId}
-          className="filter-field"
-          placeholder={textPlaceholder}
-          defaultValue={value}
-          onChange={onChange}
-          disabled={id === "id" ? disableTaskText : false}
-          type="search"
-        />
-      );
-    }
-
-    // Filter dropdown menu used for status columns
-    function StatusFilter({ column: { id, filter }, runSetIdx, columnIdx }) {
-      const categoryValues = props.categoryValues[runSetIdx][columnIdx];
-      const selectedCategoryFilters = pathOr(
-        [runSetIdx, "categories"],
-        [],
-        filteredColumnValues,
-      );
-      const selectedStatusValues = pathOr(
-        [runSetIdx, columnIdx],
-        [],
-        filteredColumnValues,
-      );
-      const selectedFilters = createRelevantFilterLabel({
-        categoryFilters: selectedCategoryFilters,
-        statusFilters: selectedStatusValues,
-        categoryFilterValues: categoryValues.map((item) => `${item} `),
-        statusFilterValues: props.statusValues[runSetIdx][columnIdx],
-      });
-
-      const allSelected = selectedFilters.length === 0;
-      const multipleSelected =
-        selectedFilters.length > 1 || selectedFilters[0] === emptyStateValue;
-      const singleFilterValue = selectedFilters && selectedFilters[0];
-      const selectValue =
-        (allSelected && "all ") ||
-        (multipleSelected && "multiple") ||
-        singleFilterValue;
-
-      return (
-        <select
-          className="filter-field"
-          onChange={(event) =>
-            setCustomFilters({ id, value: event.target.value })
-          }
-          value={selectValue}
-        >
-          {multipleSelected && (
-            <option value="multiple" disabled>
-              {selectedFilters
-                .map((x) => x.trim())
-                .filter((x) => x !== "all" && x !== emptyStateValue)
-                .join(", ") || "No filters selected"}
+        value={selectValue}
+      >
+        {multipleSelected && (
+          <option value="multiple" disabled>
+            {selectedFilters
+              .map((x) => x.trim())
+              .filter((x) => x !== "all" && x !== emptyStateValue)
+              .join(", ") || "No filters selected"}
+          </option>
+        )}
+        <option value="all ">Show all</option>
+        {categoryValues
+          .filter((category) => category in SPECIAL_CATEGORIES)
+          .map((category) => (
+            // category filters are marked with space at end
+            <option value={category + " "} key={category}>
+              {SPECIAL_CATEGORIES[category]}
             </option>
-          )}
-          <option value="all ">Show all</option>
+          ))}
+        <optgroup label="Category">
           {categoryValues
-            .filter((category) => category in SPECIAL_CATEGORIES)
+            .filter((category) => !(category in SPECIAL_CATEGORIES))
+            .sort()
             .map((category) => (
               // category filters are marked with space at end
               <option value={category + " "} key={category}>
-                {SPECIAL_CATEGORIES[category]}
+                {category}
               </option>
             ))}
-          <optgroup label="Category">
-            {categoryValues
-              .filter((category) => !(category in SPECIAL_CATEGORIES))
-              .sort()
-              .map((category) => (
-                // category filters are marked with space at end
-                <option value={category + " "} key={category}>
-                  {category}
-                </option>
-              ))}
-          </optgroup>
-          <optgroup label="Status">
-            {props.statusValues[runSetIdx][columnIdx]
-              .filter((status) => status !== statusForEmptyRows)
-              .sort()
-              .map((status) => (
-                <option value={status} key={status}>
-                  {status}
-                </option>
-              ))}
-          </optgroup>
-        </select>
+        </optgroup>
+        <optgroup label="Status">
+          {props.statusValues[runSetIdx][columnIdx]
+            .filter((status) => status !== statusForEmptyRows)
+            .sort()
+            .map((status) => (
+              <option value={status} key={status}>
+                {status}
+              </option>
+            ))}
+        </optgroup>
+      </select>
+    );
+  }
+
+  // Filter input field used for columns with numerical values
+  function MinMaxFilterInputField({ column: { id, filter }, currFilters }) {
+    const elementId = id + "_filter";
+    const setFilter = currFilters.find((filter) => filter.id === id);
+    const initFilterValue = setFilter ? setFilter.value : "";
+    let [typingTimer, setTypingTimer] = useState("");
+    let [value, setValue] = useState(initFilterValue);
+
+    const onChange = (event) => {
+      const newValue = event.target.value;
+      setValue(newValue);
+      clearTimeout(typingTimer);
+      setTypingTimer(
+        setTimeout(() => {
+          setCustomFilters({ id, value: newValue });
+          document.getElementById(elementId).focus();
+        }, 500),
       );
-    }
-
-    // Filter input field used for columns with numerical values
-    function MinMaxFilterInputField({ column: { id, filter, setFilter } }) {
-      const elementId = id + "_filter";
-      const propsSetFilter = props.filters.find((filter) => filter.id === id);
-      let value = propsSetFilter ? propsSetFilter.value : "";
-      let typingTimer;
-
-      const onChange = (event) => {
-        clearTimeout(typingTimer);
-        typingTimer = setTimeout(() => {
-          value = event.target.value;
-          setFilter(value);
-          setCustomFilters({ id, value });
-          document.getElementById(elementId).focus();
-        }, 500);
-      };
-
-      return (
-        <input
-          id={elementId}
-          className="filter-field"
-          placeholder="Min:Max"
-          defaultValue={value}
-          onChange={onChange}
-          type="search"
-          pattern={numericPattern}
-        />
-      );
-    }
-
-<<<<<<< HEAD
-    /**
-     * This function automatically creates additional filters for status or category filters.
-     * This is due to the fact that status and category filters are AND connected.
-     * As only one status or category at a time can be selected in the Table view, this would
-     * result in Filters like
-     *      <Status X> AND <no categories>
-     *  or
-     *      <no status> AND <Category Y>
-     *
-     * which would always result in an empty result set.
-     *
-     */
-    const createAdditionalFilters = ({ tool, name, column, isCategory }) => {
-      const fill = isCategory ? props.statusValues : props.categoryValues;
-      const out = [];
-
-      for (const val of fill[tool][column]) {
-        out.push({
-          id: `${tool}_${name}_${column}`,
-          value: `${val}${isCategory ? "" : " "}`,
-        });
-      }
-      return out;
-=======
-    return {
-      id: `${runSetIdx}_${column.display_title}_${columnIdx}`,
-      Header: <StandardColumnHeader column={column} />,
-      show: !props.hiddenCols[runSetIdx].includes(column.colIdx),
-      minWidth: determineColumnWidth(column),
-      accessor: (row) => row.results[runSetIdx].values[columnIdx],
-      Cell: (cell) => (
-        <StandardCell cell={cell} toggleLinkOverlay={props.toggleLinkOverlay} />
-      ),
-      filterMethod: () => true,
-      Filter: runsetFilterInputField,
-      sortMethod: isNumericColumn(column) ? numericSortMethod : textSortMethod,
->>>>>>> bd1008ce
     };
 
-    const selectAllStatusFields = ({ tool, name, column }) => {
-      const out = [];
-
-      for (const val of props.statusValues[tool][column]) {
-        const value = val;
-        out.push({
-          id: `${tool}_${name}_${column}`,
-          value,
-        });
-      }
-      for (const val of props.categoryValues[tool][column]) {
-        const value = `${val} `;
-        out.push({
-          id: `${tool}_${name}_${column}`,
-          value, // categories are identified by the trailing space
-        });
-      }
-      return out;
-    };
-
-    // Updates the filters that were set by React-Table in our backend
-    const setCustomFilters = (newFilter) => {
-      if (newFilter.id === "id") {
-        newFilter.isTableTabFilter = true;
-      }
-      let filters = [
-        ...props.filters.filter((propFilter) => propFilter.id !== newFilter.id),
-        newFilter,
-      ];
-      // Filters with empty values represent filters that should be removed
-      filters = filters.filter((filter) => filter.value !== "");
-
-      let additionalFilters = [];
-
-      if (newFilter.id.includes("status")) {
-        const [tool, name, column] = newFilter.id.split("_");
-        const value = newFilter.value;
-
-        if (value.trim() === "all") {
-          additionalFilters = selectAllStatusFields({
-            tool,
-            name,
-            column,
-          });
-          filters = filters.filter(
-            ({ id, value }) => !(id === newFilter.id && value.trim() === "all"),
-          );
-        } else {
-          const isCategory = value[value.length - 1] === " ";
-          additionalFilters = createAdditionalFilters({
-            tool,
-            name,
-            column,
-            isCategory,
-          });
-        }
-      }
-      props.filterPlotData([...filters, ...additionalFilters], true);
-    };
-
+    return (
+      <input
+        id={elementId}
+        className="filter-field"
+        placeholder="Min:Max"
+        defaultValue={value}
+        onChange={onChange}
+        type="search"
+        pattern={numericPattern}
+      />
+    );
+  }
+
+  const textFilterInputField = useCallback(
+    (filterProps) => (
+      <FilterInputField
+        disableTaskText={disableTaskText}
+        {...filterProps}
+        currFilters={props.filters}
+      />
+    ),
+    [disableTaskText, props.filters],
+  );
+
+  const minMaxFilterInputField = useCallback(
+    (filterProps) => (
+      <MinMaxFilterInputField {...filterProps} currFilters={props.filters} />
+    ),
+    [props.filters],
+  );
+
+  const columns = useMemo(() => {
     const createStatusColumn = (runSetIdx, column, columnIdx) => {
       const columnId = `${runSetIdx}_${column.display_title}_${columnIdx}`;
       const resizeWidth = columnsResizeValues[columnId];
@@ -620,6 +416,9 @@
 
       const columnId = `${runSetIdx}_${column.display_title}_${columnIdx}`;
       const resizeWidth = columnsResizeValues[columnId];
+      const filterType = isNumericColumn(column)
+        ? minMaxFilterInputField
+        : textFilterInputField;
 
       return {
         id: columnId,
@@ -637,12 +436,7 @@
         ),
         // Don't let React-Table actually filter anything, we do it ourselves
         filter: (rows) => rows,
-        Filter: (filter) =>
-          isNumericColumn(column) ? (
-            <MinMaxFilterInputField {...filter} />
-          ) : (
-            <FilterInputField {...filter} />
-          ),
+        Filter: filterType,
         sortType: (rowA, rowB, columnID, desc) =>
           isNumericColumn(column)
             ? numericSortMethod(rowA.values[columnID], rowB.values[columnID])
@@ -703,7 +497,7 @@
               <span title="This task has no associated file">{content}</span>
             );
           },
-          Filter: FilterInputField,
+          Filter: textFilterInputField,
           sortType: (rowA, rowB, columnID, desc) => {
             const aValue = Array.isArray(rowA.values[columnID])
               ? rowA.values[columnID].join()
@@ -725,11 +519,11 @@
 
     return [createTaskIdColumn()].concat(resultColumns);
   }, [
-    disableTaskText,
     columnsResizeValues,
-    filteredColumnValues,
     isFixed,
     props,
+    textFilterInputField,
+    minMaxFilterInputField,
   ]);
 
   const data = useMemo(() => props.tableData, [props.tableData]);
@@ -818,7 +612,6 @@
     }
   }, [columnResizing, columnsResizeValues]);
 
-<<<<<<< HEAD
   // get selected status and category values
   useEffect(() => {
     const newFilteredColumnValues = {};
@@ -832,40 +625,6 @@
 
       const isCategory =
         typeof value === "string" && value[value.length - 1] === " ";
-=======
-  return (
-    <div className="mainTable">
-      <ReactTableFixedColumns
-        data={props.data}
-        filterable={true}
-        filtered={props.filtered}
-        columns={[createTaskIdColumn()].concat(resultColumns)}
-        defaultSorted={sortingSettings}
-        onSortedChange={(sorted) => {
-          const sort = sorted
-            .map(
-              (sortingEntry) =>
-                sortingEntry.id + "," + (sortingEntry.desc ? "desc" : "asc"),
-            )
-            .join(";");
-          setParam({ sort });
-        }}
-        defaultPageSize={250}
-        pageSize={pageSize}
-        pageSizeOptions={[50, 100, 250, 500, 1000, 2500]}
-        className="-highlight"
-        minRows={0}
-        onFilteredChange={(filtered) => {
-          /* There may be filters without values left over when the filter tab
-             overrides the table tab filters. Remove those if any exist. */
-          filtered = filtered.filter((filter) => filter.value);
-          props.addTypeToFilter(filtered);
-
-          // We only want to consider filters that were set by ReactTable on this update
-          const newFilters = filtered.filter(
-            (filter) => !props.filtered.includes(filter),
-          );
->>>>>>> bd1008ce
 
       if (isCategory) {
         const categories = currentRunsetFilters.categories || [];
@@ -1024,7 +783,6 @@
     </div>
   );
 
-<<<<<<< HEAD
   return (
     <div className="main-table">
       <div className="table sticky">
@@ -1037,57 +795,6 @@
         {renderPagination()}
         <div className="-loading"></div>
       </div>
-=======
-          // We are only interested in applying additional filters based on status filters
-          const statusFilter = newFilters.filter(
-            ({ type }) => type === "status",
-          );
-          if (statusFilter && statusFilter.length) {
-            const parsed = statusFilter.map(({ id, value }) => {
-              const [tool, name, column] = id.split("_");
-              return {
-                tool,
-                name,
-                column,
-                value,
-              };
-            });
-
-            for (const { tool, name, column, value } of parsed) {
-              if (value.trim() === "all") {
-                additionalFilters = selectAllStatusFields({
-                  tool,
-                  name,
-                  column,
-                });
-                filteredCopy = filteredCopy.filter(
-                  ({ id, value }) =>
-                    !(
-                      id === `${tool}_${name}_${column}` &&
-                      value.trim() === "all"
-                    ),
-                );
-              } else {
-                const isCategory = value[value.length - 1] === " ";
-                additionalFilters = createAdditionalFilters({
-                  tool,
-                  name,
-                  column,
-                  isCategory,
-                });
-              }
-            }
-          }
-          props.addTypeToFilter(additionalFilters);
-          props.filterPlotData([...filteredCopy, ...additionalFilters], true);
-        }}
-        onPageSizeChange={(pageSize) => setParam({ pageSize })}
-      >
-        {(_, makeTable) => {
-          return makeTable();
-        }}
-      </ReactTableFixedColumns>
->>>>>>> bd1008ce
     </div>
   );
 };
