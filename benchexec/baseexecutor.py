--- conflicted
+++ resolved
@@ -207,7 +207,6 @@
                     unused_pid, exitcode, ru_child = os.wait4(pid, 0)
                     return exitcode, ru_child
                 except OSError:
-<<<<<<< HEAD
                     pass  # original error will be handled and this ignored
 
             logging.critical(
@@ -217,14 +216,7 @@
                 pid,
                 e.strerror,
             )
-            return (0, None)
-=======
-                    pass # original error will be handled and this ignored
-
-            logging.critical("OSError %s while waiting for termination of %s (%s): %s.",
-                             e.errno, name, pid, e.strerror)
             return 0, None
->>>>>>> e8158401
 
     def stop(self):
         self.PROCESS_KILLED = True
